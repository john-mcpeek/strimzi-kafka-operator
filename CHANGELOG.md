--- conflicted
+++ resolved
@@ -3,6 +3,7 @@
 ## 0.41.0
 
 * Added support for topic replication factor change to the Unidirectional Topic Operator when Cruise Control integration is enabled.
+* Added support for `custom` SASL config in standalone Topic Operator deployment to support alternate access controllers (i.e. `AWS_MSK_IAM`)
 
 ## 0.40.0
 
@@ -16,12 +17,8 @@
 * Added support for Kafka Exporter `offset.show-all` parameter
 * Prevent removal of the `broker` process role from KRaft mixed-nodes that have assigned partition-replicas
 * Improve broker scale-down prevention to continue in reconciliation when scale-down cannot be executed
-<<<<<<< HEAD
-* Added support for `custom` SASL config in standalone Topic Operator deployment to support alternate access controllers (i.e. `AWS_MSK_IAM`)
-=======
 * Added support for Tiered Storage by enabling the configuration of custom storage plugins through the Kafka custom resource.
 * Update HTTP bridge to latest 0.28.0 release
->>>>>>> 6dca372f
 
 ### Changes, deprecations and removals
 
