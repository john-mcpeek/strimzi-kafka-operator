# Kafka as a Service

This project provides a way to run an Apache Kafka cluster on Kubernetes and OpenShift with different types of deployment.

<!-- TOC -->

- [Kafka as a Service](#kafka-as-a-service)
    - [Kafka Stateful Sets](#kafka-stateful-sets)
        - [Deploying to OpenShift](#deploying-to-openshift)
    - [Kafka in-memory](#kafka-in-memory)
        - [Deploying to OpenShift](#deploying-to-openshift-1)
    - [Kafka Connect](#kafka-connect)
        - [Deploying to OpenShift](#deploying-to-openshift-2)
        - [Deploying to Kubernetes](#deploying-to-kubernetes)
        - [Using Kafka Connect with additional plugins](#using-kafka-connect-with-additional-plugins)
            - [Mount a volume containing the plugins](#mount-a-volume-containing-the-plugins)
            - [Create a new image based on `enmasseproject/kafka-connect`](#create-a-new-image-based-on-enmasseprojectkafka-connect)
            - [Using Openshift Build and S2I image](#using-openshift-build-and-s2i-image)

<!-- /TOC -->

## Kafka Stateful Sets

<<<<<<< HEAD
This deployment uses the Stateful Sets (previously known as "Pet Sets") feature of Kubernetes / OpenShift. 
With Stateful Sets, the pods receive unique name and network identity and that makes it easier to identify the individual Kafka broker pods and set their identity (broker ID). 
Each Kafka broker pod is using its own Persistent Volume. 
The Persistent Volume is acquired using Persistent Volume Claim - that makes it independent on the actual type of the Persistent Volume. 
For example it can use HostPath volumes on Minikube or Amazon EBS volumes in Amazon AWS deployments without any changes in the YAML files.
=======
This deployment uses the Stateful Sets (previously known as "Pet Sets") feature of Kubernetes / OpenShift. With Stateful Sets, the pods receive unique name and network identity and that makes it easier to identify the individual Kafka broker pods and set their identity (broker ID). Each Kafka broker pod is using its own Persistent Volume. The Persistent Volume is acquired using Persistent Volume Claim - that makes it independent on the actual type of the Persistent Volume. For example it can use HostPath volumes on Minikube or Amazon EBS volumes in Amazon AWS deployments without any changes in the YAML files.
>>>>>>> 5e20d13d

It's important to say that in this deployment both "regular" and "headless" services are used. The "regular" services are needed for having instances accessible from clients;
the "headless" services are needed for having the DNS resolving directly the PODs IP addresses for having the Stateful Sets working properly.

This deployment is available under the _kafka-statefulsets_ folder and provides following artifacts :

* Dockerfile : Docker file for building an image with Kafka and Zookeeper already installed
* config : configuration file templates for running Zookeeper
* scripts : scripts for starting up Kafka and Zookeeper servers
* resources : provides all YAML configuration files for setting up volumes, services and deployments

### Deploying to OpenShift

To conveniently deploy a StatefulSet to OpenShift a [Template is provided](kafka-statefulsets/resources/openshift-template.yaml). 
To use the template, follow these steps: 
1. Load the template into your OpenShift cluster: `oc create -f kafka-statefulsets/resources/openshift-template.yaml`
2. Deploy Kafka and Zookeeper: `oc new-app barnabas`

## Kafka in-memory

Kafka in-memory deployment is just for development and testing purpose and not for production. 
It is designed the same way as the Kafka Stateful Sets deployment. 
The only difference is that for storing broker information (Zookeeper side) and topics/partitions (Kafka side), an _emptyDir_ is used instead of Persistent Volume Claims. 
This means that its content is strictly related to the pod life cycle (deleted when the pod goes down). 
This makes the in-memory deployment well-suited to development and testing because you don't have to provide persistent volumes.

This deployment is available under the _kafka-inmemory_ folder and provides following artifacts :

* resources : provides all YAML configuration files for setting up services and deployments

### Deploying to OpenShift

To conveniently deploy a StatefulSet to OpenShift a [Template is provided](kafka-inmemory/resources/openshift-template.yaml).
To use the template, follow these steps: 
1. Load the template into your OpenShift cluster: `oc create -f kafka-inmemory/resources/openshift-template.yaml`
2. Deploy Kafka and Zookeeper: `oc new-app barnabas`

## Kafka in-memory

Kafka in-memory deployment is just for development and testing purpose and not for production. It is designed the same way as the Kafka Stateful Sets deployment. The only difference is that for storing broker information (Zookeeper side) and topics/partitions (Kafka side), an _emptyDir_ is used instead of Persistent Volume Claims. This means that its content is strictly related to the pod life cycle (deleted when the pod goes down). However for development and testing it might be easier to use the in-memory deployment because it doesn't need to provision the persistent volumes needed for the stateful set deployment.

This deployment is available under the _kafka-inmemory_ folder and provides following artifacts :

* resources : provides all YAML configuration files for setting up services and deployments

### Deploying to OpenShift

To conveniently deploy a StatefulSet to OpenShift a [Template is provided](kafka-inmemory/resources/openshift-template.yaml), this could be used via `oc create -f kafka-inmemory/resources/openshift-template.yaml` so it is present within your project. To create a whole Kafka in-memory cluster use `oc new-app barnabas`.

## Kafka Connect

This deployment adds Kafka Connect cluster which can be used with the Kafka deployments above. It is implemented as deployment with a configurable number of workers. The default image currently contains only the Connectors which are part of Apache Kafka project - `FileStreamSinkConnector` and `FileStreamSourceConnector`. The REST interface for managing the Kafka Connect cluster is exposed internally within the Kubernetes / OpenShift cluster as service `kafka-connect` on port `8083`.

### Deploying to OpenShift

To conveniently deploy Kafka Connect to OpenShift a [Template is provided](kafka-connect/resources/openshift-template.yaml), this could be used via `oc create -f kafka-connect/resources/openshift-template.yaml` so it is present within your project. To create a whole Kafka Connect cluster use `oc new-app barnabas-connect` *(make sure you have already deployed a Kafka broker)*.

### Deploying to Kubernetes

To conveniently deploy Kafka Connect to Kubernetes use the provided yaml files with the Kafka Connect [deployment](kafka-connect/resources/kafka-connect.yaml) and [service](kafka-connect/resources/kafka-connect-service.yaml). This could be done using `kubectl apply -f kafka-connect/resources/kafka-connect.yaml` and `kubectl apply -f kafka-connect/resources/kafka-connect-service.yaml`.

### Using Kafka Connect with additional plugins

Our Kafka Connect images contain by default only the `FileStreamSinkConnector` and `FileStreamSourceConnector` connectors.
If you want to use other connectors, you can:
* Mount a volume containing the plugins to path `/opt/kafka/plugins/`
* Use the `enmasseproject/kafka-connect` image as Docker base image, add your connectors to the `/opt/kafka/plugins/` directory and use this new image instead of `enmasseproject/kafka-connect`
* Use OpenShift build system and our S2I image

#### Mount a volume containing the plugins

* Prepare a persistent volume which contains a directory with your plugin(s).
* Mount the volume into your Pod

#### Create a new image based on `enmasseproject/kafka-connect`

* Create new `Dockerfile` which uses `enmasseproject/kafka-connect`
```Dockerfile
FROM enmasseproject/kafka-connect:latest
USER root:root
COPY ./my-plugin/ /opt/kafka/plugins/
USER kafka:kafka
```
* Build the Docker image and upload it to your Docker repository of choice
* Use your new Docker image in your Kafka Connect deployment

#### Using Openshift Build and S2I image

OpenShift supports [Builds](https://docs.openshift.org/3.6/dev_guide/builds/index.html) which can be used together with [Source-to-Image (S2I)](https://docs.openshift.org/3.6/creating_images/s2i.html#creating-images-s2i) framework to create new Docker images. OpenShift Build takes a builder image with the S2I support and source codes or binaries provided by the user and will use them to build a new Docker image. The newly created docker Image will be stored in OpenShift's local Docker repository and can be used in deployments. Barnabas project provides Kafka Connect S2I builder image [`enmasseproject/kafka-connect-s2i`](https://hub.docker.com/r/enmasseproject/kafka-connect-s2i/) which takes user provided binaries (with plugins and connectors) and creates a new Kafka Connect image. This enhanced Kafka Connect image can be used with our [Kafka Connect deployment](#kafka-connect).

To configure the OpenShift Build and create new Kafka Connect image, follow these steps:

* Create OpenShift build configuration using our OpenShift template
```
oc apply -f kafka-connect/s2i/resources/openshift-template.yaml
oc new-app barnabas-connect-s2i
```
* Prepare a directory with Kafka Connect plugins which you want to use. For example:
```
$ tree ./my-plugins/
./my-plugins/
└── kafka-connect-jdbc
    ├── kafka-connect-jdbc-3.3.0.jar
    ├── postgresql-9.4-1206-jdbc41.jar
    └── sqlite-jdbc-3.8.11.2.jar
```
* Start new image build using the prepared directory
```
oc start-build kafka-connect --from-dir ./my-plugins/
```
* You can find out the address of your local Docker repository (for example using `oc get imagestreams kafka-connect`)
* Use your new image in the Kafka Connect deployment
```
oc create -f kafka-connect/resources/openshift-template.yaml
oc new-app -p IMAGE_REPO_NAME=$(oc get is kafka-connect -o=jsonpath={.status.dockerImageRepository} | sed 's/\(.*\)\/.*/\1/') barnabas-connect
```<|MERGE_RESOLUTION|>--- conflicted
+++ resolved
@@ -21,15 +21,11 @@
 
 ## Kafka Stateful Sets
 
-<<<<<<< HEAD
 This deployment uses the Stateful Sets (previously known as "Pet Sets") feature of Kubernetes / OpenShift. 
 With Stateful Sets, the pods receive unique name and network identity and that makes it easier to identify the individual Kafka broker pods and set their identity (broker ID). 
 Each Kafka broker pod is using its own Persistent Volume. 
 The Persistent Volume is acquired using Persistent Volume Claim - that makes it independent on the actual type of the Persistent Volume. 
 For example it can use HostPath volumes on Minikube or Amazon EBS volumes in Amazon AWS deployments without any changes in the YAML files.
-=======
-This deployment uses the Stateful Sets (previously known as "Pet Sets") feature of Kubernetes / OpenShift. With Stateful Sets, the pods receive unique name and network identity and that makes it easier to identify the individual Kafka broker pods and set their identity (broker ID). Each Kafka broker pod is using its own Persistent Volume. The Persistent Volume is acquired using Persistent Volume Claim - that makes it independent on the actual type of the Persistent Volume. For example it can use HostPath volumes on Minikube or Amazon EBS volumes in Amazon AWS deployments without any changes in the YAML files.
->>>>>>> 5e20d13d
 
 It's important to say that in this deployment both "regular" and "headless" services are used. The "regular" services are needed for having instances accessible from clients;
 the "headless" services are needed for having the DNS resolving directly the PODs IP addresses for having the Stateful Sets working properly.
@@ -46,7 +42,7 @@
 To conveniently deploy a StatefulSet to OpenShift a [Template is provided](kafka-statefulsets/resources/openshift-template.yaml). 
 To use the template, follow these steps: 
 1. Load the template into your OpenShift cluster: `oc create -f kafka-statefulsets/resources/openshift-template.yaml`
-2. Deploy Kafka and Zookeeper: `oc new-app barnabas`
+2. Deploy Kafka and Zookeeper: `oc new-app barnabas`.
 
 ## Kafka in-memory
 
@@ -62,22 +58,10 @@
 
 ### Deploying to OpenShift
 
-To conveniently deploy a StatefulSet to OpenShift a [Template is provided](kafka-inmemory/resources/openshift-template.yaml).
+To conveniently deploy a Kakfa in-memory to OpenShift a [Template is provided](kafka-inmemory/resources/openshift-template.yaml).
 To use the template, follow these steps: 
 1. Load the template into your OpenShift cluster: `oc create -f kafka-inmemory/resources/openshift-template.yaml`
 2. Deploy Kafka and Zookeeper: `oc new-app barnabas`
-
-## Kafka in-memory
-
-Kafka in-memory deployment is just for development and testing purpose and not for production. It is designed the same way as the Kafka Stateful Sets deployment. The only difference is that for storing broker information (Zookeeper side) and topics/partitions (Kafka side), an _emptyDir_ is used instead of Persistent Volume Claims. This means that its content is strictly related to the pod life cycle (deleted when the pod goes down). However for development and testing it might be easier to use the in-memory deployment because it doesn't need to provision the persistent volumes needed for the stateful set deployment.
-
-This deployment is available under the _kafka-inmemory_ folder and provides following artifacts :
-
-* resources : provides all YAML configuration files for setting up services and deployments
-
-### Deploying to OpenShift
-
-To conveniently deploy a StatefulSet to OpenShift a [Template is provided](kafka-inmemory/resources/openshift-template.yaml), this could be used via `oc create -f kafka-inmemory/resources/openshift-template.yaml` so it is present within your project. To create a whole Kafka in-memory cluster use `oc new-app barnabas`.
 
 ## Kafka Connect
 
