--- conflicted
+++ resolved
@@ -7,11 +7,6 @@
 
 This procedure describes how to add volumes to a Kafka cluster configured to use JBOD storage.
 It cannot be applied to Kafka clusters configured to use any other storage type.
-<<<<<<< HEAD
-=======
-While adding new volumes, you must not change configuration of any other volumes or remove them.
-Otherwise the changes will be rejected by the Cluster Operator and not applied.
->>>>>>> 8a38055e
 
 NOTE: When adding a new volume under an `id` which was already used in the past and removed, you have to make sure that the previously used `PersistentVolumeClaims` have been deleted.
 
